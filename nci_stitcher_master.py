"""NCI NDR Analysis.

Design doc is available here:

https://docs.google.com/document/d/
1Iw8YxrXPSbSp5TemRo-mbfvxDiTpdCKqRrW1terp2gE/edit

"""
import argparse
import datetime
import glob
import json
import logging
import multiprocessing
import os
import pathlib
import queue
import re
import sqlite3
import subprocess
import sys
import threading
import time
import uuid
import zipfile

from osgeo import gdal
from osgeo import osr
import ecoshard
import flask
import numpy
import pygeoprocessing
import requests
import retrying
import shapely.wkt
import taskgraph

gdal.SetCacheMax(2**29)

WATERSHEDS_URL = (
    'https://nci-ecoshards.s3-us-west-1.amazonaws.com/'
    'watersheds_globe_HydroSHEDS_15arcseconds_'
    'blake2b_14ac9c77d2076d51b0258fd94d9378d4.zip')

WORKSPACE_DIR = 'nci_stitcher_workspace'
ECOSHARD_DIR = os.path.join(WORKSPACE_DIR, 'ecoshards')
CHURN_DIR = os.path.join(WORKSPACE_DIR, 'churn')
STATUS_DATABASE_PATH = os.path.join(CHURN_DIR, 'status_database.sqlite3')
TILE_DIR = os.path.join(CHURN_DIR, 'tiles')
DATABASE_TOKEN_PATH = os.path.join(
    CHURN_DIR, '%s.CREATED' % os.path.basename(STATUS_DATABASE_PATH))
GRID_STEP_SIZE = 2


logging.basicConfig(
    level=logging.DEBUG,
    format=(
        '%(asctime)s (%(relativeCreated)d) %(levelname)s %(name)s'
        ' [%(funcName)s:%(lineno)d] %(message)s'),
    stream=sys.stdout)
LOGGER = logging.getLogger(__name__)
logging.getLogger('taskgraph').setLevel(logging.INFO)

DETECTOR_POLL_TIME = 30.0
SCHEDULED_MAP = {}
WGS84_SR = osr.SpatialReference()
WGS84_SR.ImportFromEPSG(4326)
WGS84_WKT = WGS84_SR.ExportToWkt()

WORKER_TAG_ID = 'compute-server'
# this form must be of 's3://[bucket id]/[subdir]' any change should be updated
# in the worker when it uploads the zip file
BUCKET_URI_PREFIX = 's3://nci-ecoshards/ndr_stitches/tiles'
GLOBAL_STITCH_WGS84_CELL_SIZE = 3./(3600.)  # 3s resolution
GLOBAL_STITCH_NODATA = -1e38

APP = flask.Flask(__name__)


class WorkerStateSet(object):
    def __init__(self):
        self.lock = threading.Lock()
        self.host_ready_event = threading.Event()
        self.ready_host_set = set()
        self.running_host_set = set()

    def add_host(self, host):
        """Add a host if it's not already in the set."""
        with self.lock:
            for internal_set in [self.ready_host_set, self.running_host_set]:
                if host in internal_set:
                    return False
            self.ready_host_set.add(host)
            LOGGER.debug('just added %s so setting the flag', host)
            self.host_ready_event.set()
            return True

    def get_ready_host(self):
        """Blocking call to fetch a ready host."""
        # this blocks until there is something in the ready host set
        self.host_ready_event.wait()
        with self.lock:
            ready_host = next(iter(self.ready_host_set))
            LOGGER.debug('this host is ready: %s', ready_host)
            self.ready_host_set.remove(ready_host)
            self.running_host_set.add(ready_host)
            if not self.ready_host_set:
                LOGGER.debug('no more ready hosts, clear the flag')
                self.host_ready_event.clear()
            LOGGER.debug('returning ready host: %s', ready_host)
            return ready_host

    def get_counts(self):
        with self.lock:
            return len(self.running_host_set), len(self.ready_host_set)

    def remove_host(self, host):
        """Remove a host from the ready or running set."""
        with self.lock:
            for internal_set in [self.ready_host_set, self.running_host_set]:
                if host in internal_set:
                    internal_set.remove(host)
                    return True
            LOGGER.warn('%s not in set' % host)
            return False

    def set_ready_host(self, host):
        """Indicate a running host is now ready for use."""
        with self.lock:
            if host in self.running_host_set:
                self.running_host_set.remove(host)
            self.ready_host_set.add(host)
            self.host_ready_event.set()

    def update_host_set(self, active_host_set):
        """Remove hosts not in `active_host_set`.

            Returns:
                set of removed hosts.

        """
        with self.lock:
            new_hosts = (
                active_host_set - self.ready_host_set - self.running_host_set)
            if new_hosts:
                LOGGER.debug('update_host_set: new hosts: %s', new_hosts)
            # remove hosts that aren't in the active host set
            removed_hosts = set()
            for working_host in [self.ready_host_set, self.running_host_set]:
                dead_hosts = working_host - active_host_set
                removed_hosts |= dead_hosts
                if dead_hosts:
                    LOGGER.debug('dead hosts: %s', dead_hosts)
                working_host -= dead_hosts

            # add the active hosts to the ready host set
            self.ready_host_set |= new_hosts
            if self.ready_host_set:
                self.host_ready_event.set()
        return removed_hosts


def new_host_monitor(reschedule_queue, worker_list=None):
    """Watch for AWS worker instances on the network.

    Args:
        reschedule_queue (queue.Queue): if a worker is working on a task but
            then fails this function will put the job to restart in this queue.
        worker_list (list): if not not this is a list of ip:port strings that
            can be used to connect to workers. Used for running locally/debug.

    Returns:
        never

    """
    if worker_list:
        GLOBAL_WORKER_STATE_SET.update_host_set(set(worker_list))
        return
    while True:
        try:
            raw_output = subprocess.check_output(
                'aws ec2 describe-instances', shell=True)
            out_json = json.loads(raw_output)
            working_host_set = set()
            for reservation in out_json['Reservations']:
                for instance in reservation['Instances']:
                    try:
                        if 'Tags' not in instance:
                            continue
                        for tag in instance['Tags']:
                            if tag['Value'] == WORKER_TAG_ID and (
                                    instance['State']['Name'] == (
                                        'running')):
                                working_host_set.add(
                                    '%s:8888' % instance['PrivateIpAddress'])
                                break
                    except Exception:
                        LOGGER.exception('something bad happened')
            dead_hosts = GLOBAL_WORKER_STATE_SET.update_host_set(
                working_host_set)
            if dead_hosts:
                session_list_to_remove = []
                # making a list so it's atomic
                for session_id, value in list(SCHEDULED_MAP.items()):
                    if value['host'] in dead_hosts:
                        LOGGER.debug(
                            'found a dead host executing something: %s',
                            value['host'])
                        session_list_to_remove.append(session_id)
                for session_id in session_list_to_remove:
                    reschedule_queue.put(
                        SCHEDULED_MAP[session_id][
                            'watershed_fid_tuple_list'])
                    del SCHEDULED_MAP[session_id]
            time.sleep(DETECTOR_POLL_TIME)
        except Exception:
            LOGGER.exception('exception in `new_host_monitor`')


def unzip_file(zip_path, target_directory, token_file):
    """Unzip contents of `zip_path` into `target_directory`."""
    with zipfile.ZipFile(zip_path, 'r') as zip_ref:
        zip_ref.extractall(target_directory)
    with open(token_file, 'w') as token_file:
        token_file.write(str(datetime.datetime.now()))


@APP.route('/api/v1/processing_status', methods=['GET'])
def processing_status():
    """Download necessary data and initialize empty rasters if needed."""
    try:
        ro_uri = 'file://%s?mode=ro' % os.path.abspath(STATUS_DATABASE_PATH)
        connection = sqlite3.connect(ro_uri, uri=True)
        cursor = connection.cursor()
        LOGGER.debug('querying prescheduled')
        cursor.execute('SELECT count(1) from job_status')
        total_count = int(cursor.fetchone()[0])
        cursor.execute(
            'SELECT count(1) FROM job_status '
            'WHERE (stitched=1)')
        stitched_count = int(cursor.fetchone()[0])
        connection.commit()
        connection.close()
        active_count, ready_count = (
            GLOBAL_WORKER_STATE_SET.get_counts())

        LOGGER.debug(
            f'{100.0*stitched_count/total_count},'
            f'{stitched_count}, {total_count}, {total_count-stitched_count}, '
            f'{active_count}, {ready_count}')

        uptime = time.time() - START_TIME
        hours = uptime // 3600
        minutes = (uptime - hours*3600) // 60
        seconds = uptime % 60
        uptime_str = '%dh:%.2dm:%2.ds' % (
            hours, minutes, seconds)
        LOGGER.debug(uptime_str)
        result_string = (
            'percent stitched: %.2f%% (%d)<br>'
            'total to stitch: %d<br>'
            'total left to stitch: %d<br>'
            'uptime: %s<br>'
            'active workers: %d<br>'
            'ready workers: %d<br>'
            'error messages:<br><br>' % (
                100.0*stitched_count/total_count,
                stitched_count,
                total_count,
                total_count-stitched_count,
                uptime_str,
                active_count, ready_count))
        while True:
            try:
                message = ERROR_QUEUE.get_nowait()
                result_string += '* ' + message + '<br>'
            except queue.Empty:
                break

        return result_string
    except Exception as e:
        return 'error: %s' % str(e)


GLOBAL_STATUS = {}
SCENARIO_ID_LIST = [
    'extensification_bmps_irrigated',
    'extensification_bmps_rainfed',
    'extensification_current_practices',
    'extensification_intensified_irrigated',
    'extensification_intensified_rainfed',
    'fixedarea_currentpractices',
    'fixedarea_bmps_irrigated',
    'fixedarea_bmps_rainfed',
    'fixedarea_intensified_irrigated',
    'fixedarea_intensified_rainfed',
    'global_potential_vegetation',
    ]

GLOBAL_STITCH_MAP = {
    # 'stream': (
    #     'workspace_worker/[BASENAME]_[FID]/intermediate_outputs/stream.tif',
    #     gdal.GDT_Byte, 255),
    # 'n_export': (
    #     'workspace_worker/[BASENAME]_[FID]/n_export.tif',
    #     gdal.GDT_Float32, -1),
<<<<<<< HEAD
    'load_n': (
=======
    'n_load': (
>>>>>>> 25862083
        'workspace_worker/[BASENAME]_[FID]/intermediate_outputs/load_n.tif',
        gdal.GDT_Float32, -1),
    # 'modified_load_n': (
    #     'workspace_worker/[BASENAME]_[FID]/intermediate_outputs/'
    #     'modified_load_n.tif',
    #     gdal.GDT_Float32, -1),
}


def create_status_database(database_path, complete_token_path):
    """Create a runtime status database if it doesn't exist.

    Args:
        database_path (str): path to database to create.
        complete_token_path (str): path to a text file that will be created
            by this function written with the timestamp when it finishes.

    Returns:
        None.

    """
    LOGGER.debug('launching create_status_database')
    create_database_sql = (
        """
        CREATE TABLE job_status (
            grid_id INTEGER NOT NULL,
            scenario_id TEXT NOT NULL,
            raster_id TEXT NOT NULL,
            lng_min FLOAT NOT NULL,
            lat_min FLOAT NOT NULL,
            lng_max FLOAT NOT NULL,
            lat_max FLOAT NOT NULL,
            stitched INT NOT NULL);
        """)
    if os.path.exists(database_path):
        os.remove(database_path)
    connection = sqlite3.connect(database_path)
    cursor = connection.cursor()
    cursor.executescript(create_database_sql)

    with open(complete_token_path, 'w') as token_file:
        token_file.write(str(datetime.datetime.now()))
    scenario_output_lat_lng_list = []
    grid_id = 0
    for scenario_id in SCENARIO_ID_LIST:
        GLOBAL_STATUS[scenario_id] = {}
        for raster_id in GLOBAL_STITCH_MAP:
            for lat_max in reversed(range(90, -90, -GRID_STEP_SIZE)):
                lat_min = lat_max - GRID_STEP_SIZE
                for lng_min in range(-180, 180, GRID_STEP_SIZE):
                    lng_max = lng_min + GRID_STEP_SIZE
                    scenario_output_lat_lng_list.append(
                        (grid_id, scenario_id, raster_id, lng_min, lat_min,
                         lng_max, lat_max))
                    grid_id += 1
    insert_query = (
        'INSERT INTO job_status('
        'grid_id, scenario_id, raster_id, lng_min, lat_min, lng_max, lat_max, '
        'stitched) '
        'VALUES (?, ?, ?, ?, ?, ?, ?, 0)')
    cursor.executemany(insert_query, scenario_output_lat_lng_list)
    with open(complete_token_path, 'w') as complete_token_file:
        complete_token_file.write(str(datetime.datetime.now()))
    connection.commit()
    connection.close()


def schedule_worker(
        global_lng_min, global_lat_min, global_lng_max, global_lat_max,
        watershed_fid_scenario_immediates):
    """Monitors STATUS_DATABASE_PATH and schedules work.

    Args:
        global_lng_min (float): min lng value to process region (for debugging)
        global_lat_min (float): min lat value to process region (for debugging)
        global_lng_max (float): max lng value to process region (for debugging)
        global_lat_max (float): max lat value to process region (for debugging)
        watershed_fid_scenario_immediates (list): if not None, a list of
            [watershed_base]_[fid]_[scenario_id] to stitch no matter what the
            status database is.

    Returns:
        None.

    """
    try:
        LOGGER.debug('launching schedule_worker')
        ro_uri = pathlib.Path(os.path.abspath(
            STATUS_DATABASE_PATH)).as_uri() + '?mode=ro'
        LOGGER.debug('opening %s', ro_uri)
        connection = sqlite3.connect(ro_uri, uri=True)
        cursor = connection.cursor()
        LOGGER.debug('querying unstitched')
        if not watershed_fid_scenario_immediates:
            cursor.execute(
                'SELECT grid_id, scenario_id, raster_id, '
                'lng_min, lat_min, lng_max, lat_max '
                'FROM job_status WHERE stitched=0 AND '
                'lng_min >= ? AND lat_min >= ? AND lng_max <= ? AND lat_max <= ?',
                (global_lng_min, global_lat_min, global_lng_max, global_lat_max))
            payload_list = list(cursor.fetchall())
        else:
            grid_set = set()
            for immediate in watershed_fid_scenario_immediates:
                (watershed_basename, fid, scenario_id) = re.match(
                    '(.*)_(\d+)_(.*)', immediate).groups()
                # get the lat/lng bounds of the watershed
                watershed_vector = gdal.OpenEx(
                    WATERSHED_PATH_MAP[watershed_basename], gdal.OF_VECTOR)
                watershed_layer = watershed_vector.GetLayer()
                watershed_feature = watershed_layer.GetFeature(int(fid))
                lng_min, lat_min, lng_max, lat_max = shapely.wkt.loads(
                    watershed_feature.GetGeometryRef().ExportToWkt()).bounds
                # make sure it gets the whole grids:
                lng_min = lng_min-2
                lat_min = lat_min-2
                lng_max = lng_max+2
                lat_max = lat_max+2
                watershed_vector = None
                watershed_layer = None
                watershed_feature = None
                # Note we query whether "STICHED" is 1 or not because an
                # immediate presumes a force
                cursor.execute(
                    '''
                    SELECT grid_id, scenario_id, raster_id,
                    lng_min, lat_min, lng_max, lat_max
                    FROM job_status
                    WHERE
                        lng_min >= ? AND lat_min >= ? AND
                        lng_max <= ? AND lat_max <= ? AND
                        scenario_id=?
                    ''', (lng_min, lat_min, lng_max, lat_max, scenario_id))
                # Put this in a set just in case some of the requests overlap
                grid_set.update(list(cursor.fetchall()))
            payload_list = list(grid_set)
            LOGGER.debug(f'immediate payload list: {str(payload_list)}')
            LOGGER.debug(f'that is {len(payload_list)} elements')

        connection.commit()
        connection.close()

        for job_tuple in payload_list:
            job_payload = {
                'grid_id': job_tuple[0],
                'scenario_id': job_tuple[1],
                'raster_id': job_tuple[2],
                'lng_min': job_tuple[3],
                'lat_min': job_tuple[4],
                'lng_max': job_tuple[5],
                'lat_max': job_tuple[6],
            }
            LOGGER.debug('scheduling %s', job_payload)
            send_job(job_payload)

    except Exception:
        LOGGER.exception('exception in scheduler')
        raise


@APP.route('/api/v1/processing_complete', methods=['POST'])
def processing_complete():
    """Invoked when processing is complete for given watershed.

    Body of the post includs a url to the stored .zip file of the archive.

    Returns
        None.

    """
    try:
        payload = flask.request.get_json()
        LOGGER.debug('this was the payload: %s', payload)
        session_id = payload['session_id']
        host = SCHEDULED_MAP[session_id]['host']
        del SCHEDULED_MAP[session_id]
        RESULT_QUEUE.put(payload)
        GLOBAL_WORKER_STATE_SET.set_ready_host(host)
        return 'complete', 202
    except Exception:
        LOGGER.exception(
            'error on processing completed for host %s. session_ids: %s',
            flask.request.remote_addr, str(SCHEDULED_MAP))


def global_stitcher(result_queue):
    """Worker to stitch global raster.

    Args:
        result_queue (multiprocessing.Queue): this queue will dump payloads
            that are ready to stitch.

    """
    LOGGER.debug('starting global stitcher')
    while True:
        try:
            payload = result_queue.get()
            LOGGER.debug('stitching this payload: %s' % payload)
            geotiff_s3_uri = payload['geotiff_s3_uri']
            local_tile_raster_path = os.path.join(
                TILE_DIR, os.path.basename(geotiff_s3_uri))
            subprocess.run(
                ["/usr/local/bin/aws s3 cp %s %s" % (
                    geotiff_s3_uri, local_tile_raster_path)], shell=True,
                check=True)
            raster_id = payload['raster_id']
            scenario_id = payload['scenario_id']
            global_stitch_raster_path = \
                GLOBAL_STITCH_PATH_MAP[(raster_id, scenario_id)]

            # get ul of tile and figure out where it goes in global
            local_tile_info = pygeoprocessing.get_raster_info(
                local_tile_raster_path)
            global_stitch_info = pygeoprocessing.get_raster_info(
                global_stitch_raster_path)
            global_inv_gt = gdal.InvGeoTransform(
                global_stitch_info['geotransform'])
            local_gt = local_tile_info['geotransform']
            global_i, global_j = gdal.ApplyGeoTransform(
                global_inv_gt, local_gt[0], local_gt[3])

            local_tile_raster = gdal.OpenEx(
                local_tile_raster_path, gdal.OF_RASTER)
            local_array = local_tile_raster.ReadAsArray()
            local_tile_raster = None
            global_raster = gdal.OpenEx(
                global_stitch_raster_path, gdal.OF_RASTER | gdal.GA_Update)
            global_band = global_raster.GetRasterBand(1)
            global_array = global_band.ReadAsArray(
                xoff=global_i, yoff=global_j,
                win_xsize=local_array.shape[1], win_ysize=local_array.shape[0])
            valid_mask = ~numpy.isclose(
                local_array, local_tile_info['nodata'][0])
            global_array[valid_mask] = local_array[valid_mask]
            global_band.WriteArray(global_array, xoff=global_i, yoff=global_j)
            global_band.FlushCache()
            global_band = None
            global_raster = None
            try:
                os.remove(local_tile_raster_path)
            except OSError:
                LOGGER.exception('unable to remove %s', local_tile_raster_path)

            while True:
                try:
                    connection = sqlite3.connect(STATUS_DATABASE_PATH)
                    cursor = connection.cursor()
                    LOGGER.debug(
                        'setting grid id %s to stitched', payload['grid_id'])
                    cursor.execute(
                        'UPDATE job_status '
                        'SET stitched=1 '
                        'WHERE grid_id=?',
                        (payload['grid_id'],))
                    break
                except Exception:
                    LOGGER.exception('error on connection')
                    time.sleep(0.1)
                finally:
                    connection.commit()
                    cursor.close()
                    connection.close()
                    LOGGER.debug('%s inserted', payload['grid_id'])

        except Exception:
            LOGGER.exception('error on global stitcher')
            raise


@retrying.retry(wait_exponential_multiplier=1000, wait_exponential_max=5000)
def send_job(job_payload):
    """Send a job tuple to the worker pool.

    Args:
        job_payload (dict): a dictionary with information to send to the worker
            process. This description is general so it's easy to change the
            data without changing the pipeline.

    Returns:
        None.

    """
    try:
        LOGGER.debug('scheduling %s', job_payload)
        with APP.app_context():
            LOGGER.debug('about to get url')
            callback_url = flask.url_for(
                'processing_complete', _external=True)
        LOGGER.debug('get available worker')
        worker_ip_port = GLOBAL_WORKER_STATE_SET.get_ready_host()
        LOGGER.debug('this is the worker: %s', worker_ip_port)
        session_id = str(uuid.uuid4())
        LOGGER.debug('this is the session id: %s', session_id)
        data_payload = {
            'job_payload': job_payload,
            'callback_url': callback_url,
            'bucket_uri_prefix': BUCKET_URI_PREFIX,
            'session_id': session_id,
            'wgs84_pixel_size': GLOBAL_STITCH_WGS84_CELL_SIZE,
        }

        LOGGER.debug('payload: %s', data_payload)
        LOGGER.debug('got this worker: %s', worker_ip_port)
        worker_rest_url = (
            'http://%s/api/v1/stitch_grid_cell' % worker_ip_port)
        LOGGER.debug(
            'sending job %s to %s', data_payload, worker_rest_url)
        response = requests.post(
            worker_rest_url, json=data_payload)
        if response.ok:
            LOGGER.debug('%s scheduled', job_payload)
            SCHEDULED_MAP[session_id] = {
                'status_url': response.json()['status_url'],
                'job_payload': job_payload,
                'last_time_accessed': time.time(),
                'host': worker_ip_port
            }
        else:
            raise RuntimeError(str(response))
    except Exception as e:
        LOGGER.debug('in the exception: %s', e)
        LOGGER.exception(
            'something bad happened, on %s for %s',
            worker_ip_port, job_payload)
        LOGGER.debug('removing %s from worker set', worker_ip_port)
        ERROR_QUEUE.put(str(e))
        GLOBAL_WORKER_STATE_SET.remove_host(worker_ip_port)
        raise


def make_empty_wgs84_raster(
        cell_size, nodata_value, target_datatype, target_raster_path,
        token_data, target_token_complete_path):
    """Make a big empty raster in WGS84 projection.

    Args:
        cell_size (float): this is the desired cell size in WSG84 degree
            units.
        nodata_value (float): desired nodata avlue of target raster
        target_datatype (gdal enumerated type): desired target datatype.
        target_raster_path (str): this is the target raster that will cover
            [-180, 180), [90, -90) with cell size units with y direction being
            negative.
        token_data (str): data to write to the token to make a unique function
            signature.
        target_token_complete_path (str): this file is created if the
            mosaic to target is successful. Useful for taskgraph task
            scheduling.

    Returns:
        None.

    """
    LOGGER.info('creating empty raster for %s', target_raster_path)
    gtiff_driver = gdal.GetDriverByName('GTiff')
    try:
        os.makedirs(os.path.dirname(target_raster_path))
    except OSError:
        pass

    n_cols = int(abs(360.0 / cell_size[0]))
    n_rows = int(abs(180.0 / cell_size[1]))
    geotransform = (-180.0, cell_size[0], 0.0, 90.0, 0, cell_size[1])

    target_raster = gtiff_driver.Create(
        target_raster_path, n_cols, n_rows, 1, target_datatype,
        options=(
            'TILED=YES', 'BIGTIFF=YES', 'BLOCKXSIZE=256', 'BLOCKYSIZE=256',
            'COMPRESS=LZW', 'SPARSE_OK=TRUE'))
    wgs84_sr = osr.SpatialReference()
    wgs84_sr.ImportFromEPSG(4326)
    target_raster.SetProjection(wgs84_sr.ExportToWkt())
    target_raster.SetGeoTransform(geotransform)
    target_band = target_raster.GetRasterBand(1)
    target_band.SetNoDataValue(nodata_value)
    # no need to fill up with nodata becaUse not filling is nodata
    #target_band.Fill(nodata_value)
    target_band = None
    target_raster = None

    target_raster = gdal.OpenEx(target_raster_path, gdal.OF_RASTER)
    if target_raster:
        with open(target_token_complete_path, 'w') as target_token_file:
            target_token_file.write(token_data+str(datetime.datetime.now()))


def worker_status_monitor(reschedule_queue):
    """Monitor the status of watershed workers and reschedule if down.

    Args:
        reschedule_queue (queue): if a host fails put the job on this queue.

    Returns:
        Never

    """
    while True:
        try:
            time.sleep(DETECTOR_POLL_TIME)
            current_time = time.time()
            failed_job_list = []
            hosts_to_remove = set()
            # taking a list so it's atomic
            for session_id, value in list(SCHEDULED_MAP.items()):
                host = value['host']
                if current_time - value['last_time_accessed']:
                    try:
                        LOGGER.debug('about to test status')
                        response = requests.get(value['status_url'])
                        LOGGER.debug('got status')
                        if response.ok:
                            value['last_time_accessed'] = time.time()
                        else:
                            raise RuntimeError(
                                'response not okay: %s' % str(response))
                    except (ConnectionError, Exception):
                        failed_message = (
                            'failed job: %s on %s' %
                            (value['job_payload'],
                             str((session_id, host))))
                        ERROR_QUEUE.put(failed_message)
                        LOGGER.error(failed_message)
                        failed_job_list.append(value['job_payload'])
                        hosts_to_remove.add((session_id, host))
            for session_id, host in hosts_to_remove:
                GLOBAL_WORKER_STATE_SET.remove_host(host)
                del SCHEDULED_MAP[session_id]
            for job_payload in failed_job_list:
                LOGGER.debug('rescheduling %s', str(job_payload))
                reschedule_queue.put(job_payload)
        except Exception:
            LOGGER.exception('exception in worker status monitor')


def reschedule_worker(reschedule_queue):
    """Reschedule any jobs that come through the schedule queue.

    Args:
        reschedule_queue (queue.Queue): queue that has jobs to reschedule.

    Returns:
        Never.

    """
    while True:
        try:
            job_payload = reschedule_queue.get()
            LOGGER.debug('rescheduling %s', job_payload)
            send_job(job_payload)
        except Exception:
            LOGGER.exception('something bad happened in reschedule_worker')


if __name__ == '__main__':

    parser = argparse.ArgumentParser(description='NCI NDR Stitching.')
    parser.add_argument(
        '--app_port', type=int, default=8080,
        help='port to listen on for callback complete')
    parser.add_argument(
        '--external_ip', type=str, default='localhost',
        help='define external IP that can be used to connect to this app')
    parser.add_argument(
        '--worker_list', type=str, nargs='+', default=None,
        help='ip:port strings for local workers.')
    parser.add_argument(
        '--global_bounding_box', type=float, nargs=4, default=(
            -181, -91, 181, 91),
        help="[lng_min, lat_min, lng_max, lat_max] global bounds.")
    parser.add_argument(
        '--watershed_fid_scenario_immediates', type=str, nargs='+',
        default=None, help=(
            'list of `(watershed)_(fid)_(scenario_id)` identifiers to run '
            'instead of database'))

    args = parser.parse_args()

    for dir_path in [
            WORKSPACE_DIR, ECOSHARD_DIR, CHURN_DIR, TILE_DIR]:
        try:
            os.makedirs(dir_path)
        except OSError:
            pass

    task_graph = taskgraph.TaskGraph(CHURN_DIR, -1)
    task_graph.add_task(
        func=create_status_database,
        args=(STATUS_DATABASE_PATH, DATABASE_TOKEN_PATH),
        target_path_list=[DATABASE_TOKEN_PATH],
        ignore_path_list=[STATUS_DATABASE_PATH],
        task_name='create status database')

    LOGGER.debug(
        'scheduling download of watersheds: %s', WATERSHEDS_URL)

    watersheds_zip_path = os.path.join(
        ECOSHARD_DIR, os.path.basename(WATERSHEDS_URL))
    download_watersheds_task = task_graph.add_task(
        func=ecoshard.download_url,
        args=(WATERSHEDS_URL, watersheds_zip_path),
        target_path_list=[watersheds_zip_path],
        task_name='download %s' % WATERSHEDS_URL)

    unzip_token_path = os.path.join(CHURN_DIR, 'unzipped.watersheds')
    unzip_watersheds_task = task_graph.add_task(
        func=unzip_file,
        args=(watersheds_zip_path, ECOSHARD_DIR, unzip_token_path),
        target_path_list=[unzip_token_path],
        dependent_task_list=[download_watersheds_task],
        task_name='unzip watersheds')

    unzip_watersheds_task.join()

    global WATERSHED_PATH_MAP
    WATERSHED_PATH_MAP = {}
    for watershed_path in glob.glob(os.path.join(
            ECOSHARD_DIR, 'watersheds_globe_HydroSHEDS_15arcseconds',
            '*.shp')):
        watershed_id = os.path.basename(os.path.splitext(watershed_path)[0])
        WATERSHED_PATH_MAP[watershed_id] = watershed_path

    GLOBAL_STITCH_PATH_MAP = {}
    for scenario_id in SCENARIO_ID_LIST:
        GLOBAL_STATUS[scenario_id] = {}
        for raster_id in GLOBAL_STITCH_MAP:
            global_stitch_raster_path = os.path.join(
                TILE_DIR, '%s_%s_global.tif' % (raster_id, scenario_id))
            GLOBAL_STITCH_PATH_MAP[(raster_id, scenario_id)] = \
                global_stitch_raster_path
            target_token_complete_path = os.path.join(
                CHURN_DIR, '%s.COMPLETE' % os.path.basename(
                    global_stitch_raster_path))
            # task_graph.add_task(
            #     func=make_empty_wgs84_raster,
            #     args=(
            #         (GLOBAL_STITCH_WGS84_CELL_SIZE,
            #          -GLOBAL_STITCH_WGS84_CELL_SIZE), GLOBAL_STITCH_NODATA,
            #         gdal.GDT_Float32, global_stitch_raster_path,
            #         os.path.splitext(os.path.basename(
            #             target_token_complete_path))[0],
            #         target_token_complete_path),
            #     target_path_list=[target_token_complete_path],
            #     ignore_path_list=[global_stitch_raster_path],
            #     task_name='create empty global raster for %s' % (
            #         os.path.basename(global_stitch_raster_path)))

    global RESULT_QUEUE
    RESULT_QUEUE = multiprocessing.Queue()
    global ERROR_QUEUE
    ERROR_QUEUE = queue.Queue()
    global GLOBAL_WORKER_STATE_SET
    GLOBAL_WORKER_STATE_SET = WorkerStateSet()

    reschedule_queue = queue.Queue()

    LOGGER.debug('start threading')
    worker_status_monitor_thread = threading.Thread(
        target=worker_status_monitor,
        args=(reschedule_queue,))
    worker_status_monitor_thread.start()

    new_host_monitor_thread = threading.Thread(
        target=new_host_monitor,
        args=(reschedule_queue, args.worker_list,))
    new_host_monitor_thread.start()

    scheduling_thread = threading.Thread(
        target=schedule_worker,
        args=(
            *args.global_bounding_box, args.watershed_fid_scenario_immediates))
    scheduling_thread.start()

    reschedule_worker_thread = threading.Thread(
        target=reschedule_worker,
        args=(reschedule_queue,))
    reschedule_worker_thread.start()

    LOGGER.debug('making stitching process')
    stitcher_process = threading.Thread(
        target=global_stitcher,
        args=(RESULT_QUEUE,))
    stitcher_process.start()

    START_TIME = time.time()
    LOGGER.debug('start the APP')
    APP.config.update(SERVER_NAME='%s:%d' % (args.external_ip, args.app_port))
    # Note: never run in debug mode because it starts two processes
    APP.run(
        host='0.0.0.0',
        port=args.app_port)<|MERGE_RESOLUTION|>--- conflicted
+++ resolved
@@ -304,11 +304,7 @@
     # 'n_export': (
     #     'workspace_worker/[BASENAME]_[FID]/n_export.tif',
     #     gdal.GDT_Float32, -1),
-<<<<<<< HEAD
     'load_n': (
-=======
-    'n_load': (
->>>>>>> 25862083
         'workspace_worker/[BASENAME]_[FID]/intermediate_outputs/load_n.tif',
         gdal.GDT_Float32, -1),
     # 'modified_load_n': (
